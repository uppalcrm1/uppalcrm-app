import React, { useState, useEffect } from 'react'
import { useMutation, useQueryClient } from '@tanstack/react-query'
import {
  X,
  DollarSign,
  CreditCard,
  Calendar,
  FileText,
  CheckCircle,
  AlertCircle,
  Info,
  Edit,
  Check,
  RotateCcw,
  User,
  Package
} from 'lucide-react'
import { transactionsAPI } from '../services/api'
import toast from 'react-hot-toast'
import {
  PAYMENT_METHODS,
  TRANSACTION_SOURCES,
  BILLING_TERMS
} from '../constants/transactions'
import { formatDateOnly } from '../utils/dateUtils'

const CreateTransactionModal = ({ account, onClose, onSuccess, isOpen }) => {
  // State for form data
  const [formData, setFormData] = useState({
    amount: '',
    payment_date: new Date().toISOString().split('T')[0], // Default to today
    status: 'completed',
    payment_method: 'Credit Card',
    source: 'manual',
    term: '',
    transaction_reference: '',
    notes: '',
    currency: 'USD'
  })

  const [isAmountOverridden, setIsAmountOverridden] = useState(false)
  const [errors, setErrors] = useState({})

  // State for expiry update (Option 4 - Manual Control)
  const [expiryUpdate, setExpiryUpdate] = useState({
    shouldUpdate: true, // Default to yes (can be changed by user)
    newExpiryDate: '',
    calculationMethod: 'extend_from_current' // 'extend_from_current', 'start_from_today', 'custom'
  })

  const queryClient = useQueryClient()

  // Helper function to map billing cycle to term
  const mapBillingCycleToTerm = (cycle) => {
    const mapping = {
      'monthly': '1',
      'quarterly': '3',
      'semi-annual': '6',
      'semi_annual': '6',
      'annual': '12',
      'yearly': '12'
    }
    return mapping[cycle?.toLowerCase()] || '1'
  }

  // Auto-calculate amount from account price
  useEffect(() => {
    if (!isAmountOverridden && account?.price) {
      setFormData(prev => ({
        ...prev,
        amount: account.price.toString()
      }))
    }
  }, [account?.price, isAmountOverridden])

  // Auto-fill term from account billing cycle
  useEffect(() => {
    if (account?.billing_cycle) {
      setFormData(prev => ({
        ...prev,
        term: mapBillingCycleToTerm(account.billing_cycle)
      }))
    }
  }, [account?.billing_cycle])

  // Calculate suggested expiry dates based on term and method
  useEffect(() => {
    if (!expiryUpdate.shouldUpdate || !formData.term) return

    const termMonths = parseInt(formData.term) || 1
    const paymentDate = new Date(formData.payment_date)
    const currentExpiry = account?.next_renewal_date
      ? new Date(account.next_renewal_date)
      : new Date()

    let suggestedDate

    if (expiryUpdate.calculationMethod === 'extend_from_current') {
      // Add term to current expiry date
      suggestedDate = new Date(currentExpiry)
      suggestedDate.setMonth(suggestedDate.getMonth() + termMonths)
    } else if (expiryUpdate.calculationMethod === 'start_from_today') {
      // Add term to payment date
      suggestedDate = new Date(paymentDate)
      suggestedDate.setMonth(suggestedDate.getMonth() + termMonths)
    } else {
      // Custom - don't auto-calculate
      return
    }

    setExpiryUpdate(prev => ({
      ...prev,
      newExpiryDate: suggestedDate.toISOString().split('T')[0]
    }))
  }, [
    formData.term,
    formData.payment_date,
    expiryUpdate.calculationMethod,
    expiryUpdate.shouldUpdate,
    account?.next_renewal_date
  ])

  // Mutation for creating transaction
  const createTransactionMutation = useMutation({
    mutationFn: (data) => transactionsAPI.createTransaction(data),
    onSuccess: (response) => {
      // Invalidate relevant queries to refresh data
      queryClient.invalidateQueries(['transactions'])
      queryClient.invalidateQueries(['accounts'])

      toast.success('Transaction created successfully')
      onSuccess()
      onClose()
    },
    onError: (error) => {
      console.error('Transaction creation failed:', error)

      // Handle validation errors from backend
      const details = error.response?.data?.details
      if (details && Array.isArray(details)) {
        const fieldErrors = {}
        details.forEach(err => {
          const field = err.path?.[0] || err.field
          fieldErrors[field] = err.message
        })
        setErrors(fieldErrors)
        toast.error('Please fix validation errors')
      } else {
        const message = error.response?.data?.message || 'Failed to create transaction'
        toast.error(message)
      }
    }
  })

  // Validate form
  const validateForm = () => {
    const newErrors = {}

    if (!formData.amount || parseFloat(formData.amount) < 0) {
      newErrors.amount = 'Amount must be a positive number'
    }

    if (!formData.status) {
      newErrors.status = 'Status is required'
    }

    if (!formData.payment_method) {
      newErrors.payment_method = 'Payment method is required'
    }

    if (!formData.term) {
      newErrors.term = 'Billing term is required'
    }

    setErrors(newErrors)
    return Object.keys(newErrors).length === 0
  }

  // Handle form submission
  const handleSubmit = (e) => {
    e.preventDefault()

    if (!validateForm()) {
      return
    }

    const transactionData = {
      account_id: account.id,
      contact_id: account.contact_id,
      product_id: account.product_id || null,
      amount: parseFloat(formData.amount),
      currency: formData.currency,
      status: formData.status,
      payment_method: formData.payment_method,
      payment_date: formData.payment_date,
      source: formData.source,
      term: formData.term,
      transaction_reference: formData.transaction_reference || null,
      notes: formData.notes || null,
      // Include expiry update fields (Option 4)
      update_account_expiry: expiryUpdate.shouldUpdate,
      new_expiry_date: expiryUpdate.shouldUpdate ? expiryUpdate.newExpiryDate : null
    }

    createTransactionMutation.mutate(transactionData)
  }

  // Handle input changes
  const handleChange = (e) => {
    const { name, value } = e.target
    setFormData(prev => ({ ...prev, [name]: value }))

    // Clear error for this field
    if (errors[name]) {
      setErrors(prev => {
        const newErrors = { ...prev }
        delete newErrors[name]
        return newErrors
      })
    }
  }

  // Handle amount change with override tracking
  const handleAmountChange = (e) => {
    const value = e.target.value
    setIsAmountOverridden(true)
    setFormData(prev => ({ ...prev, amount: value }))

    // Clear error for amount
    if (errors.amount) {
      setErrors(prev => {
        const newErrors = { ...prev }
        delete newErrors.amount
        return newErrors
      })
    }
  }

  // Reset amount to auto-calculated value
  const handleResetAmount = () => {
    setIsAmountOverridden(false)
    setFormData(prev => ({
      ...prev,
      amount: account.price ? account.price.toString() : ''
    }))
  }

  // Close modal on ESC key
  useEffect(() => {
    const handleEscape = (e) => {
      if (e.key === 'Escape') {
        onClose()
      }
    }

    if (isOpen) {
      document.addEventListener('keydown', handleEscape)
    }

    return () => {
      document.removeEventListener('keydown', handleEscape)
    }
  }, [isOpen, onClose])

  if (!isOpen) return null

  // ✅ CRITICAL: Prevent creating transactions without an account (business rule enforcement)
  if (!account || !account.id) {
    console.error('CreateTransactionModal: Cannot create transaction without an account')
    return (
      <div className="fixed inset-0 bg-black bg-opacity-50 flex items-center justify-center z-50 p-4">
        <div className="bg-white rounded-lg p-6 max-w-md w-full">
          <div className="flex items-center mb-4">
            <AlertCircle className="text-red-600 mr-2" size={24} />
            <h3 className="text-lg font-semibold text-red-600">Error</h3>
          </div>
          <p className="text-gray-700 mb-4">
            Cannot create transaction without selecting an account. Please select an account first.
          </p>
          <button onClick={onClose} className="btn btn-primary w-full">
            Close
          </button>
        </div>
      </div>
    )
  }

  const isSubmitting = createTransactionMutation.isPending

  return (
    <div className="fixed inset-0 bg-black bg-opacity-50 flex items-center justify-center z-50 p-4">
      <div className="bg-white rounded-lg shadow-xl max-w-3xl w-full max-h-[90vh] overflow-y-auto">
        {/* Header */}
        <div className="sticky top-0 bg-white border-b border-gray-200 px-6 py-4 flex items-center justify-between">
          <div>
            <h2 className="text-xl font-bold text-gray-900 flex items-center">
              <DollarSign size={24} className="mr-2 text-blue-600" />
              Create Transaction
            </h2>
            <p className="text-sm text-gray-500 mt-1">Record a payment for this account</p>
          </div>
          <button
            onClick={onClose}
            className="p-2 text-gray-400 hover:text-gray-600 hover:bg-gray-100 rounded-lg"
            disabled={isSubmitting}
          >
            <X size={20} />
          </button>
        </div>

        {/* Context Information */}
        <div className="px-6 py-4 bg-gray-50 border-b border-gray-200">
          <div className="flex flex-wrap gap-3">
            {/* Account Badge */}
            <div className="flex items-center bg-blue-100 text-blue-800 px-3 py-1 rounded-full text-sm">
              <Package size={14} className="mr-1" />
              <span className="font-medium">Account:</span>
              <span className="ml-1">{account?.account_name || 'Unknown'}</span>
            </div>

            {/* Contact Badge */}
            <div className="flex items-center bg-green-100 text-green-800 px-3 py-1 rounded-full text-sm">
              <User size={14} className="mr-1" />
              <span className="font-medium">Contact:</span>
              <span className="ml-1">{account?.contact_name || 'Unknown'}</span>
            </div>

            {/* Product Badge (if available) */}
            {account?.edition && (
              <div className="flex items-center bg-purple-100 text-purple-800 px-3 py-1 rounded-full text-sm">
                <CreditCard size={14} className="mr-1" />
                <span className="font-medium">Product:</span>
                <span className="ml-1">{account.edition}</span>
              </div>
            )}
          </div>

          {/* Warning Messages */}
          {!account?.product_id && (
            <div className="mt-3 bg-yellow-50 border border-yellow-200 rounded p-3">
              <p className="text-sm text-yellow-800 flex items-center">
                <Info size={14} className="mr-2 flex-shrink-0" />
                No product assigned to this account
              </p>
            </div>
          )}

          {(!account?.price || account?.price === 0) && (
            <div className="mt-3 bg-blue-50 border border-blue-200 rounded p-3">
              <p className="text-sm text-blue-800 flex items-center">
                <Info size={14} className="mr-2 flex-shrink-0" />
                No price set for this account - please enter amount manually
              </p>
            </div>
          )}
        </div>

        {/* Form */}
        <form onSubmit={handleSubmit}>
          <div className="px-6 py-6 space-y-6">
            {/* Two Column Grid */}
            <div className="grid grid-cols-1 md:grid-cols-2 gap-6">
              {/* Left Column */}
              <div className="space-y-4">
                {/* Amount Field */}
                <div>
                  <label className="block text-sm font-medium text-gray-700 mb-1">
                    Transaction Amount <span className="text-red-500">*</span>
                  </label>
                  <div className="flex gap-2">
                    <div className="flex-1 relative">
                      <DollarSign className="absolute left-3 top-3 h-4 w-4 text-gray-400" />
                      <input
                        type="number"
                        name="amount"
                        value={formData.amount}
                        onChange={handleAmountChange}
                        min="0"
                        step="0.01"
                        required
                        className={`input pl-10 ${errors.amount ? 'border-red-500' : ''}`}
                        placeholder="0.00"
                      />
                    </div>
                    {isAmountOverridden && account?.price && (
                      <button
                        type="button"
                        onClick={handleResetAmount}
                        className="btn btn-secondary btn-sm flex items-center"
                        title="Reset to calculated amount"
                      >
                        <RotateCcw size={14} />
                      </button>
                    )}
                  </div>
                  {isAmountOverridden && account?.price ? (
                    <span className="text-xs text-orange-600 mt-1 flex items-center">
                      <Edit size={12} className="mr-1" />
                      Manual override (original: ${account.price})
                    </span>
                  ) : (
                    account?.price && (
                      <span className="text-xs text-green-600 mt-1 flex items-center">
                        <Check size={12} className="mr-1" />
                        Auto-calculated from account price
                      </span>
                    )
                  )}
                  {errors.amount && (
                    <p className="text-red-600 text-sm mt-1">{errors.amount}</p>
                  )}
                </div>

                {/* Payment Date Field */}
                <div>
                  <label className="block text-sm font-medium text-gray-700 mb-1">
                    Payment Date <span className="text-red-500">*</span>
                  </label>
                  <input
                    type="date"
                    name="payment_date"
                    value={formData.payment_date}
                    onChange={handleChange}
                    required
                    className={`input ${errors.payment_date ? 'border-red-500' : ''}`}
                  />
                  {errors.payment_date && (
                    <p className="text-red-600 text-sm mt-1">{errors.payment_date}</p>
                  )}
                </div>

                {/* Status Field */}
                <div>
                  <label className="block text-sm font-medium text-gray-700 mb-1">
                    Transaction Status <span className="text-red-500">*</span>
                  </label>
                  <select
                    name="status"
                    value={formData.status}
                    onChange={handleChange}
                    required
                    className={`select ${errors.status ? 'border-red-500' : ''}`}
                  >
                    <option value="completed">Completed</option>
                    <option value="pending">Pending</option>
                    <option value="failed">Failed</option>
                  </select>
                  {errors.status && (
                    <p className="text-red-600 text-sm mt-1">{errors.status}</p>
                  )}
                </div>

                {/* Term Field */}
                <div>
                  <label className="block text-sm font-medium text-gray-700 mb-1">
                    Billing Term <span className="text-red-500">*</span>
                  </label>
                  <select
                    name="term"
                    value={formData.term}
                    onChange={handleChange}
                    required
                    className={`select ${errors.term ? 'border-red-500' : ''}`}
                  >
                    <option value="">Select term</option>
                    {BILLING_TERMS.map(term => (
                      <option key={term.value} value={term.value}>
                        {term.label}
                      </option>
                    ))}
                  </select>
                  {account?.billing_cycle && (
                    <span className="text-xs text-gray-500 mt-1 flex items-center">
                      <Info size={12} className="mr-1" />
                      Auto-filled from account billing cycle
                    </span>
                  )}
                  {errors.term && (
                    <p className="text-red-600 text-sm mt-1">{errors.term}</p>
                  )}
                </div>
              </div>

              {/* Right Column */}
              <div className="space-y-4">
                {/* Payment Method Field */}
                <div>
                  <label className="block text-sm font-medium text-gray-700 mb-1">
                    Payment Method <span className="text-red-500">*</span>
                  </label>
                  <select
                    name="payment_method"
                    value={formData.payment_method}
                    onChange={handleChange}
                    required
                    className={`select ${errors.payment_method ? 'border-red-500' : ''}`}
                  >
                    {PAYMENT_METHODS.map(method => (
                      <option key={method} value={method}>{method}</option>
                    ))}
                  </select>
                  {errors.payment_method && (
                    <p className="text-red-600 text-sm mt-1">{errors.payment_method}</p>
                  )}
                </div>

                {/* Source Field */}
                <div>
                  <label className="block text-sm font-medium text-gray-700 mb-1">
                    Source
                  </label>
                  <select
                    name="source"
                    value={formData.source}
                    onChange={handleChange}
                    className="select"
                  >
                    {TRANSACTION_SOURCES.map(source => (
                      <option key={source.value} value={source.value}>
                        {source.label}
                      </option>
                    ))}
                  </select>
                  <span className="text-xs text-gray-500 mt-1">Where this payment came from</span>
                </div>

                {/* Transaction Reference Field */}
                <div>
                  <label className="block text-sm font-medium text-gray-700 mb-1">
                    Transaction Reference
                  </label>
                  <input
                    type="text"
                    name="transaction_reference"
                    value={formData.transaction_reference}
                    onChange={handleChange}
                    maxLength={255}
                    className="input"
                    placeholder="e.g., Invoice #12345, PayPal TX-ABC123"
                  />
                  <span className="text-xs text-gray-500 mt-1">Optional</span>
                </div>
              </div>
            </div>

            {/* Full Width Fields */}
            <div>
              <label className="block text-sm font-medium text-gray-700 mb-1">
                Notes
              </label>
              <textarea
                name="notes"
                value={formData.notes}
                onChange={handleChange}
                rows={3}
                className="input"
                placeholder="Add any additional information about this transaction..."
              />
              <span className="text-xs text-gray-500 mt-1">Optional</span>
            </div>

            {/* Expiry Update Section (Option 4 - Manual Control) */}
            <div className="border-t border-gray-200 pt-6">
              <div className="flex items-center justify-between mb-4">
                <h3 className="text-lg font-semibold text-gray-900 flex items-center">
                  <Calendar size={20} className="mr-2 text-blue-600" />
                  Update Account Expiry
                </h3>
              </div>

              {/* Enable/Disable Checkbox */}
              <label className="flex items-start mb-4 cursor-pointer">
                <input
                  type="checkbox"
                  checked={expiryUpdate.shouldUpdate}
                  onChange={(e) =>
                    setExpiryUpdate({ ...expiryUpdate, shouldUpdate: e.target.checked })
                  }
                  className="mt-1 h-4 w-4 text-blue-600 border-gray-300 rounded focus:ring-blue-500"
                />
                <span className="ml-2 text-sm text-gray-700">
                  Update account expiry date based on this transaction
                </span>
              </label>

              {expiryUpdate.shouldUpdate && (
                <div className="space-y-4 pl-6 border-l-2 border-blue-200">
                  {/* Calculation Method Radio Buttons */}
                  <div className="space-y-2">
                    <p className="text-sm font-medium text-gray-700 mb-2">
                      How should the expiry date be calculated?
                    </p>

                    <label className="flex items-start cursor-pointer">
                      <input
                        type="radio"
                        value="extend_from_current"
                        checked={expiryUpdate.calculationMethod === 'extend_from_current'}
                        onChange={(e) =>
                          setExpiryUpdate({
                            ...expiryUpdate,
                            calculationMethod: e.target.value
                          })
                        }
                        className="mt-0.5 h-4 w-4 text-blue-600 border-gray-300 focus:ring-blue-500"
                      />
                      <span className="ml-2 text-sm">
                        <span className="text-gray-900 font-medium">
                          Extend from current expiry
                        </span>
                        {account?.next_renewal_date && (
                          <span className="text-gray-500 block text-xs mt-0.5">
                            Add {formData.term || '?'} month(s) to{' '}
<<<<<<< HEAD
                            {new Date(account.next_renewal_date).toLocaleDateString('en-US', {
                              year: 'numeric',
                              month: 'short',
                              day: 'numeric'
                            })}
=======
                            {formatDateOnly(account.next_renewal_date, { year: 'numeric', month: 'short', day: 'numeric' })}
>>>>>>> 5985ffb9
                          </span>
                        )}
                      </span>
                    </label>

                    <label className="flex items-start cursor-pointer">
                      <input
                        type="radio"
                        value="start_from_today"
                        checked={expiryUpdate.calculationMethod === 'start_from_today'}
                        onChange={(e) =>
                          setExpiryUpdate({
                            ...expiryUpdate,
                            calculationMethod: e.target.value
                          })
                        }
                        className="mt-0.5 h-4 w-4 text-blue-600 border-gray-300 focus:ring-blue-500"
                      />
                      <span className="ml-2 text-sm">
                        <span className="text-gray-900 font-medium">
                          Start from payment date
                        </span>
                        <span className="text-gray-500 block text-xs mt-0.5">
                          Add {formData.term || '?'} month(s) to{' '}
<<<<<<< HEAD
                          {new Date(formData.payment_date).toLocaleDateString('en-US', {
                            year: 'numeric',
                            month: 'short',
                            day: 'numeric'
                          })}
=======
                          {formatDateOnly(formData.payment_date, { year: 'numeric', month: 'short', day: 'numeric' })}
>>>>>>> 5985ffb9
                        </span>
                      </span>
                    </label>

                    <label className="flex items-start cursor-pointer">
                      <input
                        type="radio"
                        value="custom"
                        checked={expiryUpdate.calculationMethod === 'custom'}
                        onChange={(e) =>
                          setExpiryUpdate({
                            ...expiryUpdate,
                            calculationMethod: e.target.value
                          })
                        }
                        className="mt-0.5 h-4 w-4 text-blue-600 border-gray-300 focus:ring-blue-500"
                      />
                      <span className="ml-2 text-sm">
                        <span className="text-gray-900 font-medium">Custom date</span>
                        <span className="text-gray-500 block text-xs mt-0.5">
                          Pick a specific expiry date manually
                        </span>
                      </span>
                    </label>
                  </div>

                  {/* New Expiry Date Picker */}
                  <div>
                    <label className="block text-sm font-medium text-gray-700 mb-1">
                      New Expiry Date <span className="text-red-500">*</span>
                    </label>
                    <input
                      type="date"
                      value={expiryUpdate.newExpiryDate}
                      onChange={(e) =>
                        setExpiryUpdate({
                          ...expiryUpdate,
                          newExpiryDate: e.target.value,
                          calculationMethod: 'custom'
                        })
                      }
                      required={expiryUpdate.shouldUpdate}
                      className="input"
                    />
                  </div>

                  {/* Preview Box */}
                  {expiryUpdate.newExpiryDate && (
                    <div className="bg-blue-50 border border-blue-200 rounded-lg p-4">
                      <h4 className="text-sm font-semibold text-blue-900 mb-2 flex items-center">
                        <Info size={14} className="mr-1" />
                        Preview Changes
                      </h4>
                      <div className="space-y-1 text-sm">
                        <div className="flex justify-between">
                          <span className="text-gray-600">Current Expiry:</span>
                          <span className="font-medium text-gray-900">
                            {account?.next_renewal_date
<<<<<<< HEAD
                              ? new Date(account.next_renewal_date).toLocaleDateString('en-US', {
                                  year: 'numeric',
                                  month: 'short',
                                  day: 'numeric'
                                })
=======
                              ? formatDateOnly(account.next_renewal_date, { year: 'numeric', month: 'short', day: 'numeric' })
>>>>>>> 5985ffb9
                              : 'Not set'}
                          </span>
                        </div>
                        <div className="flex justify-between">
                          <span className="text-gray-600">New Expiry:</span>
                          <span className="font-medium text-blue-900">
<<<<<<< HEAD
                            {new Date(expiryUpdate.newExpiryDate).toLocaleDateString('en-US', {
                              year: 'numeric',
                              month: 'short',
                              day: 'numeric'
                            })}
=======
                            {formatDateOnly(expiryUpdate.newExpiryDate, { year: 'numeric', month: 'short', day: 'numeric' })}
>>>>>>> 5985ffb9
                          </span>
                        </div>
                        {account?.next_renewal_date && (
                          <div className="flex justify-between pt-2 border-t border-blue-200">
                            <span className="text-gray-600">Extension:</span>
                            <span className="font-medium text-green-700">
                              +
                              {Math.round(
                                (new Date(expiryUpdate.newExpiryDate) -
                                  new Date(account.next_renewal_date)) /
                                  (1000 * 60 * 60 * 24)
                              )}{' '}
                              days
                            </span>
                          </div>
                        )}
                      </div>
                    </div>
                  )}
                </div>
              )}
            </div>
          </div>

          {/* Footer */}
          <div className="sticky bottom-0 bg-gray-50 border-t border-gray-200 px-6 py-4 flex items-center justify-end gap-3">
            <button
              type="button"
              onClick={onClose}
              className="btn btn-secondary btn-md"
              disabled={isSubmitting}
            >
              Cancel
            </button>
            <button
              type="submit"
              disabled={isSubmitting || Object.keys(errors).length > 0}
              className="btn btn-primary btn-md flex items-center"
            >
              {isSubmitting ? (
                <>
                  <div className="animate-spin rounded-full h-4 w-4 border-2 border-white border-t-transparent mr-2"></div>
                  Creating...
                </>
              ) : (
                <>
                  <CheckCircle size={16} className="mr-2" />
                  {expiryUpdate.shouldUpdate
                    ? 'Create Transaction & Update Expiry'
                    : 'Create Transaction'}
                </>
              )}
            </button>
          </div>
        </form>
      </div>
    </div>
  )
}

export default CreateTransactionModal<|MERGE_RESOLUTION|>--- conflicted
+++ resolved
@@ -611,15 +611,7 @@
                         {account?.next_renewal_date && (
                           <span className="text-gray-500 block text-xs mt-0.5">
                             Add {formData.term || '?'} month(s) to{' '}
-<<<<<<< HEAD
-                            {new Date(account.next_renewal_date).toLocaleDateString('en-US', {
-                              year: 'numeric',
-                              month: 'short',
-                              day: 'numeric'
-                            })}
-=======
                             {formatDateOnly(account.next_renewal_date, { year: 'numeric', month: 'short', day: 'numeric' })}
->>>>>>> 5985ffb9
                           </span>
                         )}
                       </span>
@@ -644,15 +636,7 @@
                         </span>
                         <span className="text-gray-500 block text-xs mt-0.5">
                           Add {formData.term || '?'} month(s) to{' '}
-<<<<<<< HEAD
-                          {new Date(formData.payment_date).toLocaleDateString('en-US', {
-                            year: 'numeric',
-                            month: 'short',
-                            day: 'numeric'
-                          })}
-=======
                           {formatDateOnly(formData.payment_date, { year: 'numeric', month: 'short', day: 'numeric' })}
->>>>>>> 5985ffb9
                         </span>
                       </span>
                     </label>
@@ -711,30 +695,14 @@
                           <span className="text-gray-600">Current Expiry:</span>
                           <span className="font-medium text-gray-900">
                             {account?.next_renewal_date
-<<<<<<< HEAD
-                              ? new Date(account.next_renewal_date).toLocaleDateString('en-US', {
-                                  year: 'numeric',
-                                  month: 'short',
-                                  day: 'numeric'
-                                })
-=======
                               ? formatDateOnly(account.next_renewal_date, { year: 'numeric', month: 'short', day: 'numeric' })
->>>>>>> 5985ffb9
                               : 'Not set'}
                           </span>
                         </div>
                         <div className="flex justify-between">
                           <span className="text-gray-600">New Expiry:</span>
                           <span className="font-medium text-blue-900">
-<<<<<<< HEAD
-                            {new Date(expiryUpdate.newExpiryDate).toLocaleDateString('en-US', {
-                              year: 'numeric',
-                              month: 'short',
-                              day: 'numeric'
-                            })}
-=======
                             {formatDateOnly(expiryUpdate.newExpiryDate, { year: 'numeric', month: 'short', day: 'numeric' })}
->>>>>>> 5985ffb9
                           </span>
                         </div>
                         {account?.next_renewal_date && (
